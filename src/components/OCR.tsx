--- conflicted
+++ resolved
@@ -63,7 +63,9 @@
     if (!file) return;
 
     const reader: FileReader = new FileReader();
-    reader.onloadend = (): void => processImage(reader.result as string);
+    reader.onloadend = () => {
+      processImage(reader.result as string);
+    };
     reader.readAsDataURL(file);
   };
 
@@ -148,7 +150,6 @@
       console.error('Camera error:', err);
       
       // Provide specific error messages
-<<<<<<< HEAD
       if (typeof err === 'object' && err !== null && 'name' in err) {
         const errorName = (err as { name: string }).name;
         if (errorName === 'NotAllowedError') {
@@ -161,24 +162,6 @@
           setError('Camera is being used by another application.');
         } else {
           setError('Failed to access camera. Please check permissions and try again.');
-=======
-      if (err instanceof Error) {
-        switch (err.name) {
-          case 'NotAllowedError':
-            setError('Camera access denied. Please allow camera permissions and try again.');
-            break;
-          case 'NotFoundError':
-            setError('No camera found on this device.');
-            break;
-          case 'NotSupportedError':
-            setError('Camera not supported on this browser.');
-            break;
-          case 'NotReadableError':
-            setError('Camera is being used by another application.');
-            break;
-          default:
-            setError('Failed to access camera. Please check permissions and try again.');
->>>>>>> 8dab11f8
         }
       } else {
         setError('Failed to access camera. Please check permissions and try again.');
